import logging

# logger handling
log = logging.getLogger("dv")
log.setLevel("INFO")

c_handler = logging.StreamHandler()
c_handler.setLevel("WARNING")
c_format = logging.Formatter("%(levelname)s - (%(name)s.%(funcName)s) - %(message)s")
c_handler.setFormatter(c_format)
log.addHandler(c_handler)

logging.captureWarnings(True)
warnings_log = logging.getLogger("py.warnings")
warnings_log.addHandler(c_handler)

# enable write log files
write_log_file = False
if write_log_file:
    f_handler = logging.FileHandler("logs.log", "w+")
    # f_handler.setLevel("ERROR")
    f_format = logging.Formatter("%(asctime)s; %(levelname)s; %(name)s; %(funcName)s; %(message)s")
    f_handler.setFormatter(f_format)
    log.addHandler(f_handler)
    warnings_log.addHandler(f_handler)

# make version number accessible
from ._version import __version__
from .benchmark import CrossValidationBenchmark, ManualBenchmark, ManualCVBenchmark, SimpleBenchmark

# make classes available upon package import
from .dataset import Dataset
from .experiment import CrossValidationExperiment, SimpleExperiment
<<<<<<< HEAD
from .models import LinearRegressionModel, NeuralProphetModel, ProphetModel
=======
from .models import NaiveModel, NeuralProphetModel, ProphetModel, SeasonalNaiveModel
>>>>>>> 91b8b71a
<|MERGE_RESOLUTION|>--- conflicted
+++ resolved
@@ -26,13 +26,10 @@
 
 # make version number accessible
 from ._version import __version__
-from .benchmark import CrossValidationBenchmark, ManualBenchmark, ManualCVBenchmark, SimpleBenchmark
-
+from .benchmark import (CrossValidationBenchmark, ManualBenchmark,
+                        ManualCVBenchmark, SimpleBenchmark)
 # make classes available upon package import
 from .dataset import Dataset
 from .experiment import CrossValidationExperiment, SimpleExperiment
-<<<<<<< HEAD
-from .models import LinearRegressionModel, NeuralProphetModel, ProphetModel
-=======
-from .models import NaiveModel, NeuralProphetModel, ProphetModel, SeasonalNaiveModel
->>>>>>> 91b8b71a
+from .models import (LinearRegressionModel, NaiveModel, NeuralProphetModel,
+                     ProphetModel, SeasonalNaiveModel)